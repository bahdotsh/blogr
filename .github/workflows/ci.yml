name: CI

on:
  pull_request:
    branches: [ main, develop ]
  push:
    branches: [ main, develop ]

env:
  CARGO_TERM_COLOR: always
  RUST_BACKTRACE: 1

jobs:
  # Check formatting and linting
  check:
    name: Check
    runs-on: ubuntu-latest
    steps:
      - name: Checkout code
        uses: actions/checkout@v5

      - name: Install Rust toolchain
        uses: dtolnay/rust-toolchain@stable
        with:
          components: rustfmt, clippy

      - name: Setup Rust cache
        uses: Swatinem/rust-cache@v2
        with:
          key: check

      - name: Check formatting
        run: cargo fmt --all -- --check

      - name: Run clippy
        run: cargo clippy --all-targets --all-features -- -D warnings

  # Build and test with cargo-chef for optimized caching
  test:
    name: Test
    runs-on: ${{ matrix.os }}
    strategy:
      matrix:
        os: [ubuntu-latest, macos-latest, windows-latest]
        rust: [stable, beta]
        exclude:
          # Reduce CI load by testing beta only on Ubuntu
          - os: macos-latest
            rust: beta
          - os: windows-latest
            rust: beta

    steps:
      - name: Checkout code
        uses: actions/checkout@v5

      - name: Install Rust toolchain
        uses: dtolnay/rust-toolchain@master
        with:
          toolchain: ${{ matrix.rust }}

      # Install cargo-chef for optimized Docker-style dependency caching
      - name: Install cargo-chef
        uses: taiki-e/install-action@v2
        with:
          tool: cargo-chef

      - name: Setup Rust cache
        uses: Swatinem/rust-cache@v2
        with:
          key: test-${{ matrix.os }}-${{ matrix.rust }}

      # Prepare the build plan for cargo-chef
      - name: Prepare build plan
        run: cargo chef prepare --recipe-path recipe.json

      # Cook dependencies (this will be cached)
      - name: Cook dependencies
        run: cargo chef cook --release --recipe-path recipe.json

      # Build the project
      - name: Build
        run: cargo build --release --all-features

      # Run tests
      - name: Run tests
        run: cargo test --release --all-features

      # Run doc tests
      - name: Run doc tests
        run: cargo test --release --doc

  # Security audit
  audit:
    name: Security Audit
    runs-on: ubuntu-latest
    steps:
      - name: Checkout code
        uses: actions/checkout@v5

      - name: Install Rust toolchain
        uses: dtolnay/rust-toolchain@stable

      - name: Install cargo-audit
        uses: taiki-e/install-action@v2
        with:
          tool: cargo-audit

      - name: Run security audit
        run: cargo audit

<<<<<<< HEAD
  # Check for unused dependencies
  unused-deps:
    name: Unused Dependencies
    runs-on: ubuntu-latest
    steps:
      - name: Checkout code
        uses: actions/checkout@v5

      - name: Install Rust nightly toolchain
        uses: dtolnay/rust-toolchain@nightly

      - name: Install cargo-udeps
        uses: taiki-e/install-action@v2
        with:
          tool: cargo-udeps

      - name: Setup Rust cache
        uses: Swatinem/rust-cache@v2
        with:
          key: unused-deps

      - name: Check for unused dependencies
        run: cargo +nightly udeps --all-targets

=======
>>>>>>> e0b347b1
  # Coverage report (optional, runs only on main branch pushes)
  coverage:
    name: Coverage
    runs-on: ubuntu-latest
    if: github.ref == 'refs/heads/main' && github.event_name == 'push'
    steps:
      - name: Checkout code
        uses: actions/checkout@v5

      - name: Install Rust toolchain
        uses: dtolnay/rust-toolchain@stable

      - name: Install cargo-tarpaulin
        uses: taiki-e/install-action@v2
        with:
          tool: cargo-tarpaulin

      - name: Setup Rust cache
        uses: Swatinem/rust-cache@v2
        with:
          key: coverage

      - name: Generate coverage report
        run: cargo tarpaulin --verbose --all-features --workspace --timeout 120 --out xml

      - name: Upload coverage to Codecov
        uses: codecov/codecov-action@v5
        with:
          file: cobertura.xml
          fail_ci_if_error: false<|MERGE_RESOLUTION|>--- conflicted
+++ resolved
@@ -108,34 +108,7 @@
 
       - name: Run security audit
         run: cargo audit
-
-<<<<<<< HEAD
-  # Check for unused dependencies
-  unused-deps:
-    name: Unused Dependencies
-    runs-on: ubuntu-latest
-    steps:
-      - name: Checkout code
-        uses: actions/checkout@v5
-
-      - name: Install Rust nightly toolchain
-        uses: dtolnay/rust-toolchain@nightly
-
-      - name: Install cargo-udeps
-        uses: taiki-e/install-action@v2
-        with:
-          tool: cargo-udeps
-
-      - name: Setup Rust cache
-        uses: Swatinem/rust-cache@v2
-        with:
-          key: unused-deps
-
-      - name: Check for unused dependencies
-        run: cargo +nightly udeps --all-targets
-
-=======
->>>>>>> e0b347b1
+        
   # Coverage report (optional, runs only on main branch pushes)
   coverage:
     name: Coverage
